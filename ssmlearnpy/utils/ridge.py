--- conflicted
+++ resolved
@@ -16,7 +16,6 @@
     PolynomialFeaturesWithPattern,
 )
 from ssmlearnpy.geometry.dimensionality_reduction import LinearChart
-<<<<<<< HEAD
 from ssmlearnpy.utils.preprocessing import (
     complex_polynomial_features,
     generate_exponents,
@@ -24,15 +23,10 @@
     unpack_coefficient_matrices_from_vector,
 )
 from typing import NamedTuple, Optional
-=======
-from ssmlearnpy.utils.preprocessing import complex_polynomial_features, generate_exponents, compute_polynomial_map, unpack_coefficient_matrices_from_vector
-from typing import NamedTuple, Union
->>>>>>> d853d0f4
 from scipy.optimize import minimize, least_squares, lsq_linear
 
 
 logger = logging.getLogger("ridge_regression")
-
 
 
 def get_fit_ridge(
@@ -41,20 +35,13 @@
     offset: np.ndarray = None,
     constraints: list = None,
     do_scaling: bool = True,
-<<<<<<< HEAD
     poly_degree: int = 2,
     fit_intercept: bool = False,
     alpha: list = 0,
     cv: int = 2,
     weight_fp: Optional[int] = None,
-=======
-    poly_degree: int=2,
     rbf_kernel: Kernel = None,
     kernel_grid_size: int = 20,
-    fit_intercept: bool=False,
-    alpha: list=0,
-    cv: int=2
->>>>>>> d853d0f4
 ):
     """Fit a ridge regression model to the data.
     Parameters:
@@ -95,65 +82,59 @@
         logger.info("Skipping CV on ridge regression")
         if isinstance(alpha, list):
             raise RuntimeError("Found alpha to be a list and cv to be <2.")
-<<<<<<< HEAD
         regressor = Ridge(fit_intercept=fit_intercept, alpha=alpha)
-    if do_scaling:  # default is to include a standard scaler
-        mdl = Pipeline(
+
+    if rbf_kernel is not None:
+        logger.info(
+            f"Using kernel {str(rbf_kernel)} and polynomial features degree {poly_degree}"
+        )
+
+        # Create an equidistant grid of points close to the original features X
+        grid_range = 0.1 * (
+            X.max(axis=1) - X.min(axis=1)
+        )  # Define a range around the original features
+        grid_points = [
+            np.linspace(
+                X[i].min() - grid_range[i],
+                X[i].max() + grid_range[i],
+                num=kernel_grid_size,
+            )
+            for i in range(X.shape[0])
+        ]
+        grid = np.array(np.meshgrid(*grid_points)).reshape(X.shape[0], -1)
+
+        Y = grid.T  # Use the grid points as Y
+        feature_transf = FeatureUnion(
             [
                 (
                     "poly_transf",
                     PolynomialFeatures(degree=poly_degree, include_bias=False),
                 ),
-                ("scaler", StandardScaler(with_mean=False)),
-                ("ridge_regressor", regressor),
-=======
-        regressor = Ridge(
-                fit_intercept=fit_intercept,
-                alpha=alpha
-                )
-        
-    if rbf_kernel is not None:
-        logger.info(f"Using kernel {str(rbf_kernel)} and polynomial features degree {poly_degree}")
-
-        # Create an equidistant grid of points close to the original features X
-        grid_range = 0.1 * (X.max(axis=1) - X.min(axis=1))  # Define a range around the original features
-        grid_points = [np.linspace(X[i].min() - grid_range[i], X[i].max() + grid_range[i], num=kernel_grid_size) for i in range(X.shape[0])]
-        grid = np.array(np.meshgrid(*grid_points)).reshape(X.shape[0], -1)
-
-        Y = grid.T  # Use the grid points as Y
-        feature_transf = FeatureUnion([
-            ('poly_transf', PolynomialFeatures(degree=poly_degree, include_bias=False)),
-            ('kernel_transf', FunctionTransformer(rbf_kernel, kw_args={'Y': Y}) )
-        ])  # Combine features from polynomial and rbf kernel
+                ("kernel_transf", FunctionTransformer(rbf_kernel, kw_args={"Y": Y})),
+            ]
+        )  # Combine features from polynomial and rbf kernel
     else:
         logger.info(f"Using polynomial features degree {poly_degree}")
-        feature_transf = FeatureUnion([
-            ('poly_transf', PolynomialFeatures(degree=poly_degree, include_bias=False)),
-            ])
-
-    if do_scaling:# default is to include a standard scaler
-        mdl = Pipeline(
+        feature_transf = FeatureUnion(
             [
-                ('feature_transf', feature_transf),
-                ('scaler', StandardScaler(with_mean=False)),
-                ('ridge_regressor', regressor)
->>>>>>> d853d0f4
-            ]
-        )
-    else:
-        mdl = Pipeline(
-            [
-<<<<<<< HEAD
                 (
                     "poly_transf",
                     PolynomialFeatures(degree=poly_degree, include_bias=False),
                 ),
+            ]
+        )
+
+    if do_scaling:  # default is to include a standard scaler
+        mdl = Pipeline(
+            [
+                ("feature_transf", feature_transf),
+                ("scaler", StandardScaler(with_mean=False)),
                 ("ridge_regressor", regressor),
-=======
-                ('feature_transf', feature_transf),
-                ('ridge_regressor', regressor)
->>>>>>> d853d0f4
             ]
+        )
+    else:
+        mdl = Pipeline(
+            [("feature_transf", feature_transf), ("ridge_regressor", regressor)]
         )
     # explicitly set sample weights to 1 in case we have constraints
     sample_weight = np.ones(X.shape[1])
@@ -166,6 +147,7 @@
             X, y, constraints, sample_weight, weight=1e10
         )
 
+    # TODO not sure if this still works
     if weight_fp is not None:
         # Get range of first dimension
         x_range = np.max(X[0]) - np.min(X[0])
@@ -186,13 +168,8 @@
         scaler_coefs = np.ones(map_coefs.shape[1])
 
     map_coefs = mdl.named_steps.ridge_regressor.coef_ / scaler_coefs
-<<<<<<< HEAD
     mdl.map_info["coefficients"] = map_coefs
-    mdl.map_info["exponents"] = mdl.named_steps.poly_transf.powers_
-=======
-    mdl.map_info['coefficients'] = map_coefs
-    mdl.map_info['exponents'] = mdl.named_steps.feature_transf['poly_transf'].powers_
->>>>>>> d853d0f4
+    mdl.map_info["exponents"] = mdl.named_steps.feature_transf["poly_transf"].powers_
     return mdl
 
 
